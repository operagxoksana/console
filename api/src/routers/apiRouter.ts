--- conflicted
+++ resolved
@@ -1,244 +1,9 @@
 import express from "express";
-<<<<<<< HEAD
 import { OpenAPIHono } from "@hono/zod-openapi";
-
+import asyncHandler from "express-async-handler";
 import { swaggerUI } from "@hono/swagger-ui";
 import routesV1 from "../routes/v1";
-=======
-import { getBlock, getBlocks, getPredictedBlockDate, getPredictedDateHeight } from "@src/db/blocksProvider";
-import { getTemplateGallery } from "@src/providers/templateReposProvider";
-import { getTransaction, getTransactionByAddress, getTransactions } from "@src/db/transactionsProvider";
-import {
-  getAddressBalance,
-  getAddressDeployments,
-  getChainStats,
-  getDeployment,
-  getProposal,
-  getProposals,
-  getValidator,
-  getValidators
-} from "@src/providers/apiNodeProvider";
-import { getNetworkCapacity, getProviderDetail, getProviderList } from "@src/providers/providerStatusProvider";
-import { getDashboardData, getGraphData, getProviderActiveLeasesGraphData, getProviderGraphData } from "@src/db/statsProvider";
-import { round } from "@src/utils/math";
-import { isValidBech32Address } from "@src/utils/addresses";
-import { getAkashPricing, getAWSPricing, getAzurePricing, getGCPPricing } from "@src/utils/pricing";
-import asyncHandler from "express-async-handler";
-import { ProviderStatsKey } from "@src/types/graph";
-import { cacheKeys, cacheResponse } from "@src/caching/helpers";
-import axios from "axios";
-import { getMarketData } from "@src/providers/marketDataProvider";
-import { getAuditors, getProviderAttributesSchema } from "@src/providers/githubProvider";
-import { getProviderRegions } from "@src/db/providerDataProvider";
 import { getProviderDeployments, getProviderDeploymentsCount } from "@src/db/deploymentProvider";
-
-export const apiRouter = express.Router();
-
-apiRouter.get(
-  "/templates",
-  asyncHandler(async (req, res) => {
-    const response = await cacheResponse(60 * 5, cacheKeys.getTemplates, async () => await getTemplateGallery());
-    res.send(response);
-  })
-);
-
-apiRouter.get(
-  "/blocks",
-  asyncHandler(async (req, res) => {
-    const limit = parseInt(req.query.limit?.toString());
-    const blocks = await getBlocks(limit || 20);
-
-    res.send(blocks);
-  })
-);
-
-apiRouter.get(
-  "/blocks/:height",
-  asyncHandler(async (req, res) => {
-    const heightInt = parseInt(req.params.height);
-
-    if (isNaN(heightInt)) {
-      res.status(400).send("Invalid height.");
-      return;
-    }
-
-    const blockInfo = await getBlock(heightInt);
-
-    if (blockInfo) {
-      res.send(blockInfo);
-    } else {
-      res.status(404).send("Block not found");
-    }
-  })
-);
-
-apiRouter.get(
-  "/predicted-block-date/:height/:blockWindow?",
-  asyncHandler(async (req, res) => {
-    const height = parseInt(req.params.height);
-    const blockWindow = req.params.blockWindow ? parseInt(req.params.blockWindow) : 10_000;
-
-    if (isNaN(height)) {
-      res.status(400).send("Invalid height.");
-      return;
-    }
-
-    if (isNaN(blockWindow)) {
-      res.status(400).send("Invalid block window.");
-      return;
-    }
-
-    const date = await getPredictedBlockDate(height, blockWindow);
-
-    res.send({
-      predictedDate: date,
-      height: height,
-      blockWindow: blockWindow
-    });
-  })
-);
-
-apiRouter.get(
-  "/predicted-date-height/:timestamp/:blockWindow?",
-  asyncHandler(async (req, res) => {
-    const timestamp = parseInt(req.params.timestamp);
-    const blockWindow = req.params.blockWindow ? parseInt(req.params.blockWindow) : 10_000;
-
-    if (isNaN(timestamp)) {
-      res.status(400).send("Invalid timestamp.");
-      return;
-    }
-
-    if (isNaN(blockWindow)) {
-      res.status(400).send("Invalid block window.");
-      return;
-    }
-
-    const date = new Date(timestamp * 1000);
-    const height = await getPredictedDateHeight(date, blockWindow);
-
-    res.send({
-      predictedHeight: height,
-      date: date,
-      blockWindow: blockWindow
-    });
-  })
-);
-
-apiRouter.get(
-  "/transactions",
-  asyncHandler(async (req, res) => {
-    const limit = parseInt(req.query.limit?.toString());
-    const transactions = await getTransactions(limit || 20);
-
-    res.send(transactions);
-  })
-);
-
-apiRouter.get(
-  "/transactions/:hash",
-  asyncHandler(async (req, res) => {
-    const txInfo = await getTransaction(req.params.hash);
-
-    if (txInfo) {
-      res.send(txInfo);
-    } else {
-      res.status(404).send("Tx not found");
-    }
-  })
-);
-
-apiRouter.get(
-  "/addresses/:address",
-  asyncHandler(async (req, res) => {
-    if (!isValidBech32Address(req.params.address, "akash")) {
-      res.status(400).send("Invalid address");
-      return;
-    }
-
-    const balances = await getAddressBalance(req.params.address);
-    res.send(balances);
-  })
-);
-
-apiRouter.get(
-  "/addresses/:address/transactions/:skip/:limit",
-  asyncHandler(async (req, res) => {
-    if (!isValidBech32Address(req.params.address, "akash")) {
-      res.status(400).send("Invalid address");
-      return;
-    }
-
-    const skip = parseInt(req.params.skip);
-    const limit = Math.min(100, parseInt(req.params.limit));
-
-    if (isNaN(skip)) {
-      res.status(400).send("Invalid skip.");
-      return;
-    }
-
-    if (isNaN(limit)) {
-      res.status(400).send("Invalid limit.");
-      return;
-    }
-
-    const txs = await getTransactionByAddress(req.params.address, skip, limit);
-    res.send(txs);
-  })
-);
-
-apiRouter.get(
-  "/addresses/:address/deployments/:skip/:limit",
-  asyncHandler(async (req, res) => {
-    const skip = parseInt(req.params.skip);
-    const limit = Math.min(100, parseInt(req.params.limit));
-    const deployments = await getAddressDeployments(req.params.address, skip, limit, req.query?.reverseSorting === "true", {
-      status: req.query?.status as string
-    });
-    res.send(deployments);
-  })
-);
-
-apiRouter.get(
-  "/providers/:provider/deployments/:skip/:limit/:status?",
-  asyncHandler(async (req, res) => {
-    const skip = parseInt(req.params.skip);
-    const limit = Math.min(100, parseInt(req.params.limit));
-    const statusParam = req.params.status as "active" | "closed" | undefined;
-
-    if (statusParam && statusParam !== "active" && statusParam !== "closed") {
-      res.status(400).send(`Invalid status filter: "${statusParam}". Valid values are "active" and "closed".`);
-      return;
-    }
-
-    const deploymentCountQuery = getProviderDeploymentsCount(req.params.provider, statusParam);
-    const deploymentsQuery = getProviderDeployments(req.params.provider, skip, limit, statusParam);
-
-    const [deploymentCount, deployments] = await Promise.all([deploymentCountQuery, deploymentsQuery]);
-
-    res.send({
-      total: deploymentCount,
-      deployments: deployments
-    });
-  })
-);
-
-apiRouter.get(
-  "/validators",
-  asyncHandler(async (req, res) => {
-    const validators = await getValidators();
-    res.send(validators);
-  })
-);
-
-apiRouter.get(
-  "/validators/:address",
-  asyncHandler(async (req, res) => {
-    if (!isValidBech32Address(req.params.address, "akashvaloper")) {
-      res.status(400).send("Invalid address");
-      return;
-    }
->>>>>>> bb81e507
 
 export const apiRouter = express.Router();
 
@@ -267,4 +32,28 @@
   baseRouter.route(`/${version}`, versionRouter);
 }
 
-registerApiVersion("v1", apiRouterHono, routesV1);+registerApiVersion("v1", apiRouterHono, routesV1);
+
+apiRouter.get(
+  "/providers/:provider/deployments/:skip/:limit/:status?",
+  asyncHandler(async (req, res) => {
+    const skip = parseInt(req.params.skip);
+    const limit = Math.min(100, parseInt(req.params.limit));
+    const statusParam = req.params.status as "active" | "closed" | undefined;
+
+    if (statusParam && statusParam !== "active" && statusParam !== "closed") {
+      res.status(400).send(`Invalid status filter: "${statusParam}". Valid values are "active" and "closed".`);
+      return;
+    }
+
+    const deploymentCountQuery = getProviderDeploymentsCount(req.params.provider, statusParam);
+    const deploymentsQuery = getProviderDeployments(req.params.provider, skip, limit, statusParam);
+
+    const [deploymentCount, deployments] = await Promise.all([deploymentCountQuery, deploymentsQuery]);
+
+    res.send({
+      total: deploymentCount,
+      deployments: deployments
+    });
+  })
+);