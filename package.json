{
  "name": "@akashnetwork/console",
  "workspaces": [
    "./packages/*",
    "./apps/*"
  ],
  "scripts": {
    "api:dev": "turbo dev --filter=\"./apps/api\"",
    "console:dev": "turbo dev --filter=\"./apps/deploy-web/\" --filter=\"./apps/api\" --filter=\"./apps/provider-proxy/\"",
    "console:dev:full-no-db": "cross-env SKIP_DC_DB=true turbo dev-nodc --filter=\"./apps/deploy-web/\" --filter=\"./apps/api\" --filter=\"./apps/indexer\" --filter=\"./apps/provider-proxy/\"",
    "console:dev:no-db": "cross-env SKIP_DC_DB=true turbo dev-nodc --filter=\"./apps/deploy-web/\" --filter=\"./apps/api\" --filter=\"./apps/provider-proxy/\"",
    "dc:build": "dc build",
    "dc:down": "dc down",
    "dc:up:db": "dc up:db",
    "dc:up:dev": "dc up:dev",
    "dc:up:prod": "dc up:prod",
    "format": "prettier --write ./*.{js,json} **/*.{ts,tsx,js,json}",
    "indexer:dev": "turbo dev --filter=\"./apps/indexer\"",
    "lint": "eslint .",
    "lint:fix": "npm run lint -- --fix",
    "lint:api": "eslint ./apps/api",
    "pretty": "prettier --write \"./**/*.{js,jsx,mjs,cjs,ts,tsx,json}\"",
    "stats:dev": "turbo dev --filter=\"./apps/stats-web/\" --filter=\"./apps/api\"",
    "stats:dev:no-db": "cross-env SKIP_DC_DB=true turbo dev --filter=\"./apps/stats-web/\" --filter=\"./apps/api\"",
<<<<<<< HEAD
    "provider:build:no-db": "docker compose -f docker-compose.build.yml build provider-console",
    "prepare": "husky || true"
=======
    "update-apps-local-deps": "turbo update-apps-local-deps --filter=\"./packages/*\"",
    "prepare": "husky || true",
    "dc": "dc"
>>>>>>> c9205172
  },
  "dependencies": {
    "drizzle-orm": "^0.31.2",
    "pg": "^8.11.6"
  },
  "devDependencies": {
    "@akashnetwork/dev-config": "*",
    "@b12k/mvm": "^0.0.10",
    "@commitlint/cli": "^19.5.0",
    "@commitlint/config-conventional": "^19.5.0",
    "@release-it/conventional-changelog": "github:akash-network/conventional-changelog#feature/pre-release",
    "cross-env": "^7.0.3",
    "husky": "^9.1.6",
    "release-it": "^17.6.0",
    "turbo": "^2.0.3"
  },
  "engines": {
    "node": "20.14.0",
    "npm": "10.7.0"
  },
  "packageManager": "npm@10.7.0",
  "volta": {
    "node": "20.14.0",
    "npm": "10.7.0"
  }
}<|MERGE_RESOLUTION|>--- conflicted
+++ resolved
@@ -22,14 +22,9 @@
     "pretty": "prettier --write \"./**/*.{js,jsx,mjs,cjs,ts,tsx,json}\"",
     "stats:dev": "turbo dev --filter=\"./apps/stats-web/\" --filter=\"./apps/api\"",
     "stats:dev:no-db": "cross-env SKIP_DC_DB=true turbo dev --filter=\"./apps/stats-web/\" --filter=\"./apps/api\"",
-<<<<<<< HEAD
-    "provider:build:no-db": "docker compose -f docker-compose.build.yml build provider-console",
-    "prepare": "husky || true"
-=======
     "update-apps-local-deps": "turbo update-apps-local-deps --filter=\"./packages/*\"",
     "prepare": "husky || true",
     "dc": "dc"
->>>>>>> c9205172
   },
   "dependencies": {
     "drizzle-orm": "^0.31.2",
